--- conflicted
+++ resolved
@@ -25,10 +25,6 @@
   event RequestPrice(bytes32 indexed requestId, uint256 value);
 
   constructor() {
-<<<<<<< HEAD
-=======
-    // LINK token address and oracle node address for Sepolia Testnet
->>>>>>> 17af8ad4
     setChainlinkToken(0x779877A7B0D9E8603169DdbD7836e478b4624789);
     setChainlinkOracle(0x6090149792dAAeE9D1D568c9f9a6F6B46AA29eFD);
 
